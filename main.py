--- conflicted
+++ resolved
@@ -1,22 +1,9 @@
-<<<<<<< HEAD
-from flask import Flask, send_from_directory
+from flask import Flask, send_from_directory, jsonify
 from flask_cors import CORS
 import os
-=======
-import os
-import sys
-from flask import Flask, send_from_directory, jsonify
->>>>>>> 1c0f2afd
 
-# Ensure backend/app is in the Python path for imports
-sys.path.append(os.path.join(os.path.dirname(__file__), "backend"))
-
-from app.routes import main as main_blueprint  # Import your Blueprint
-
-# Set up Flask to serve static files from the frontend directory
 app = Flask(__name__, static_folder="frontend")
 
-<<<<<<< HEAD
 # Allow CORS for local development and your deployed frontend
 CORS(app, origins=[
     "http://127.0.0.1:15000",
@@ -24,33 +11,19 @@
     "https://healthcare-chatbot-module.onrender.com"
 ])
 
-=======
-# Register your API Blueprint
-app.register_blueprint(main_blueprint)
-
-# Serve the frontend index.html at root
->>>>>>> 1c0f2afd
 @app.route("/")
 def index():
     return send_from_directory(app.static_folder, "index.html")
 
-# Serve static assets (CSS, JS, images, etc.), fallback to index.html for SPA routes
 @app.route("/<path:path>")
 def static_proxy(path):
     file_path = os.path.join(app.static_folder, path)
     if os.path.isfile(file_path):
         return send_from_directory(app.static_folder, path)
     else:
-<<<<<<< HEAD
+        # Fallback to index.html for SPA routes
         return send_from_directory(app.static_folder, "index.html")
 
-if __name__ == "__main__":
-    port = int(os.environ.get("PORT", 15000))
-=======
-        # For any unknown route, serve index.html (for React/Vue/SPA routing)
-        return send_from_directory(app.static_folder, "index.html")
-
-# API info route at /api (not at /)
 @app.route("/api")
 def api_info():
     return jsonify({
@@ -67,6 +40,5 @@
     })
 
 if __name__ == "__main__":
-    port = int(os.environ.get("PORT", 10000))
->>>>>>> 1c0f2afd
+    port = int(os.environ.get("PORT", 15000))
     app.run(host="0.0.0.0", port=port)