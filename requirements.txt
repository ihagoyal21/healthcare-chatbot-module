Flask
gunicorn
flask_cors
<<<<<<< HEAD
=======
python-dotenv
google-generativeai==0.3.0
gunicorn==20.1.0
flask_caching
# Add any other Python packages you use
>>>>>>> 1c0f2afd
<|MERGE_RESOLUTION|>--- conflicted
+++ resolved
@@ -1,11 +1,8 @@
 Flask
 gunicorn
 flask_cors
-<<<<<<< HEAD
-=======
 python-dotenv
 google-generativeai==0.3.0
 gunicorn==20.1.0
 flask_caching
-# Add any other Python packages you use
->>>>>>> 1c0f2afd
+# Add any other Python packages you use